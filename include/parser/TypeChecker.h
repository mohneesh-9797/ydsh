/*
 * Copyright (C) 2015 Nagisa Sekiguchi
 *
 * Licensed under the Apache License, Version 2.0 (the "License");
 * you may not use this file except in compliance with the License.
 * You may obtain a copy of the License at
 *
 * http://www.apache.org/licenses/LICENSE-2.0
 *
 * Unless required by applicable law or agreed to in writing, software
 * distributed under the License is distributed on an "AS IS" BASIS,
 * WITHOUT WARRANTIES OR CONDITIONS OF ANY KIND, either express or implied.
 * See the License for the specific language governing permissions and
 * limitations under the License.
 */

#ifndef PARSER_TYPECHECKER_H_
#define PARSER_TYPECHECKER_H_

#include <ast/Node.h>
#include <ast/NodeVisitor.h>
#include <core/TypePool.h>
#include <core/DSType.h>
#include <core/FieldHandle.h>
#include <core/SymbolTable.h>

class TypeChecker: public NodeVisitor {
private:
    /**
     * for type lookup
     */
    TypePool *typePool;

    SymbolTable symbolTable;

    /**
     * contains current return type of current function
     */
    DSType* curReturnType;

    /**
     * contains state which represents for within loop block
     */
    std::vector<bool> loopContextStack;

    /**
     * contains state which represents for within finally block
     */
    std::vector<bool> finallyContextStack;

public:
    TypeChecker(TypePool *typePool);
    ~TypeChecker();

    /**
     * type checker entry point
     */
    void checkTypeRootNode(RootNode *rootNode);

private:
    // base type check entry point

    /**
     * check type.
     * if node type is void type, always success.
     * return resolved type. if targetNode is not ExprNode return null.
     */
    DSType *checkTypeAcceptingVoidType(Node *targetNode);

    /**
     * check node type.
     * if node type is void type, throw exception.
     * return resolved type. if targetNode is not ExprNode return null.
     */
    DSType *checkType(Node *targetNode);

    /**
     * check node type
     * requiredType is not null
     *
     * if requiredType is not equivalent to node type, throw exception.
     * return resolved type. if targetNode is not ExprNode return null.
     */
    DSType *checkType(DSType *requiredType, Node *targetNode);

    /**
     * check node type
     * requiredType may be null
     * unacceptableType may be null
     *
     * if requiredType is not equivalent to node type, throw exception.
     * if requiredType is null, do not try matching node type
     * and if unaccepatbelType is equivalent to node type, throw exception.
     * return resolved type. if targetNode is not ExprNode return null.
     */
    DSType *checkType(DSType *requiredType, Node *targetNode, DSType *unacceptableType);

    /**
     * create new symbol table and check type each node within block.
     * after type checking, remove current symbol table
     */
    void checkTypeWithNewBlockScope(BlockNode *blockNode);

    /**
     * check type each node within block in current block scope
     */
    void checkTypeWithCurrentBlockScope(BlockNode *blockNode);

    void addEntryAndThrowIfDefined(Node *node, const std::string &symbolName, DSType *type, bool readOnly);

    void enterLoop();
    void exitLoop();

    /**
     * check node inside loop.
     * if node is out of loop, throw exception
     * node is BreakNode or ContinueNode
     */
    void checkAndThrowIfOutOfLoop(Node *node);

    bool findBlockEnd(BlockNode *blockNode);

    /**
     * check block end (return, throw) existence in function block
     * blockNode is function block.
     * returnType is function return type.
     */
    void checkBlockEndExistence(BlockNode *blockNode, DSType *returnType);

    void pushReturnType(DSType *returnType);

    /**
     * return null, if outside of function
     */
    DSType *popReturnType();

    /**
     * return null, if outside of function
     */
    DSType *getCurrentReturnType();

    void checkAndThrowIfInsideFinally(BlockEndNode *node);

<<<<<<< HEAD
=======
    /**
     * convert TypeToken to DSType.
     * after converting, delete typeToken.
     */
    DSType *toType(TypeToken *typeToken);

    // for apply node type checking
>>>>>>> d9076adf
    /**
     * convert TypeToken to DSType.
     * after converting, delete typeToken.
     */
    DSType *toType(TypeToken *typeToken);

    // for apply node type checking
    class HandleOrFuncType {
    private:
        bool hasHandle;
        union {
            FunctionHandle *handle;
            FunctionType *funcType;
        };
    public:
        HandleOrFuncType(FunctionHandle *handle) :
            hasHandle(true), handle(handle) {
        }

        HandleOrFuncType(FunctionType *funcType) :
            hasHandle(false), funcType(funcType) {
        }

        bool treatAsHandle() {
            return this->hasHandle;
        }

        FunctionHandle *getHandle() {
            return this->hasHandle ? this->handle : 0;
        }

        FunctionType *getFuncType() {
            return this->hasHandle ? 0 : this->funcType;
        }
    };


    /**
     * check type ApplyNode and resolve callee(handle or function type).
     * recvNode must be equivalent to applyNode->getRecvNode()
     */
    HandleOrFuncType resolveCallee(ExprNode *recvNode, ApplyNode *applyNode);

    /**
     * check type ApplyNode and resolve callee(handle or function type).
     * recvNode must be equivalent to applyNode->getRecvNode()
     */
    HandleOrFuncType resolveCallee(AccessNode *recvNode, ApplyNode *applyNode);

    /**
     * check type ApplyNode and resolve callee(handle or function type).
     * recvNode must be equivalent to applyNode->getRecvNode()
     */
    HandleOrFuncType resolveCallee(VarNode *recvNode, ApplyNode *applyNode);

    // helper for argument type checking
    void checkTypeArgsNode(FunctionHandle *handle, ArgsNode *argsNode, bool isFuncCall);
    void checkTypeArgsNode(FunctionType *funcType, ArgsNode *argsNode, bool isFuncCall);
    void checkTypeArgsNode(const std::vector<DSType*> &paramTypes, ArgsNode *argsNode, bool isFuncCall);

public:
    /**
     * reset symbol table when error happened
     */
    void recover();

    // visitor api

    int visitIntValueNode(IntValueNode *node); // override
    int visitFloatValueNode(FloatValueNode *node); // override
    int visitBooleanValueNode(BooleanValueNode *node); // override
    int visitStringValueNode(StringValueNode *node); // override
    int visitStringExprNode(StringExprNode *node); // override
    int visitArrayNode(ArrayNode *node); // override
    int visitMapNode(MapNode *node); // override
    int visitPairNode(PairNode *node); // override
    int visitVarNode(VarNode *node); // override
    int visitAccessNode(AccessNode *node); // override
    int visitCastNode(CastNode *node); // override
    int visitInstanceOfNode(InstanceOfNode *node); // override
    int visitOperatorCallNode(OperatorCallNode *node); // override
    int visitArgsNode(ArgsNode *node); // override
    int visitApplyNode(ApplyNode *node); // override
    int visitNewNode(NewNode *node); // override
    int visitCondOpNode(CondOpNode *node); // override
    int visitProcessNode(ProcessNode *node); // override
    int visitProcArgNode(ProcArgNode *node); // override
    int visitSpecialCharNode(SpecialCharNode *node); // override
    int visitTaskNode(TaskNode *node); // override
    int visitInnerTaskNode(InnerTaskNode *node); // override
    int visitAssertNode(AssertNode *node); // override
    int visitBlockNode(BlockNode *node); // override
    int visitBreakNode(BreakNode *node); // override
    int visitContinueNode(ContinueNode *node); // override
    int visitExportEnvNode(ExportEnvNode *node); // override
    int visitImportEnvNode(ImportEnvNode *node); // override
    int visitForNode(ForNode *node); // override
    int visitWhileNode(WhileNode *node); // override
    int visitIfNode(IfNode *node); // override
    int visitReturnNode(ReturnNode *node); // override
    int visitThrowNode(ThrowNode *node); // override
    int visitCatchNode(CatchNode *node); // override
    int visitTryNode(TryNode *node); // override
    int visitFinallyNode(FinallyNode *node); // override
    int visitVarDeclNode(VarDeclNode *node); // override
    int visitAssignNode(AssignNode *node); // override
    int visitFieldSelfAssignNode(FieldSelfAssignNode *node); // override
    int visitFunctionNode(FunctionNode *node); // override
    int visitEmptyNode(EmptyNode *node); // override
};

#endif /* PARSER_TYPECHECKER_H_ */<|MERGE_RESOLUTION|>--- conflicted
+++ resolved
@@ -141,16 +141,8 @@
 
     void checkAndThrowIfInsideFinally(BlockEndNode *node);
 
-<<<<<<< HEAD
-=======
-    /**
-     * convert TypeToken to DSType.
-     * after converting, delete typeToken.
-     */
-    DSType *toType(TypeToken *typeToken);
-
     // for apply node type checking
->>>>>>> d9076adf
+
     /**
      * convert TypeToken to DSType.
      * after converting, delete typeToken.
